package io.prediction.engines.itemrank

import io.prediction.core.{ BaseEngine }
import io.prediction.{ DefaultServer, DefaultCleanser }
import io.prediction.workflow.EvaluationWorkflow

import com.github.nscala_time.time.Imports._

object Runner {

  def main(args: Array[String]) {
    val evalParams = new EvalParams(
      appid = 1,
      itypes = None,
      actions = Map(
        "view" -> Some(3),
        "like" -> Some(5),
        "conversion" -> Some(4),
        "rate" -> None
      ),
      conflict = "latest",
      //recommendationTime = 123456,
      seenActions = Some(Set("conversion")),
      //testUsers = Set("u0", "u1", "u2", "u3"),
      //testItems = Set("i0", "i1", "i2"),
      //(int years, int months, int weeks, int days, int hours,
      // int minutes, int seconds, int millis)
      period = new Period(0, 0, 0, 1, 0, 0, 0, 0),
      trainStart = new DateTime("2014-04-01T00:00:00.000"),
      testStart = new DateTime("2014-04-20T00:00:00.000"),
      testUntil = new DateTime("2014-04-30T00:00:00.000"),
      goal = Set("conversion", "view")
    )

    val knnAlgoParams = new KNNAlgoParams
    val randomAlgoParams = new RandomAlgoParams
    val serverParams = null

    val engine = new BaseEngine(
<<<<<<< HEAD
      classOf[ItemRankDataPreparator],
      Map("knn" -> classOf[KNNAlgorithm],
        "rand" -> classOf[RandomAlgorithm]),
=======
      classOf[DefaultCleanser[TrainigData]],
      Map("knn" -> classOf[KNNAlgorithm]),
>>>>>>> 87e76623
      classOf[DefaultServer[Feature, Prediction]]
    )

    val evaluator = new ItemRankEvaluator

<<<<<<< HEAD
    PIORunner(
      evalParams,
      ("knn", knnAlgoParams),
      serverParams,
      engine,
      evaluator,
      evalDataPrep)

    PIORunner(
      evalParams,
      ("rand", randomAlgoParams),
      serverParams,
      engine,
      evaluator,
      evalDataPrep)

=======
    val algoParamsSet = Seq(
      ("knn", knnAlgoParams))

    val evalWorkflow = EvaluationWorkflow(
      "", evalParams,
      null /* cleanserParams */, algoParamsSet, serverParams,
      engine, evaluator)

    evalWorkflow.run
>>>>>>> 87e76623
  }

}<|MERGE_RESOLUTION|>--- conflicted
+++ resolved
@@ -37,37 +37,15 @@
     val serverParams = null
 
     val engine = new BaseEngine(
-<<<<<<< HEAD
-      classOf[ItemRankDataPreparator],
-      Map("knn" -> classOf[KNNAlgorithm],
-        "rand" -> classOf[RandomAlgorithm]),
-=======
       classOf[DefaultCleanser[TrainigData]],
       Map("knn" -> classOf[KNNAlgorithm]),
->>>>>>> 87e76623
+
       classOf[DefaultServer[Feature, Prediction]]
     )
 
     val evaluator = new ItemRankEvaluator
 
-<<<<<<< HEAD
-    PIORunner(
-      evalParams,
-      ("knn", knnAlgoParams),
-      serverParams,
-      engine,
-      evaluator,
-      evalDataPrep)
-
-    PIORunner(
-      evalParams,
-      ("rand", randomAlgoParams),
-      serverParams,
-      engine,
-      evaluator,
-      evalDataPrep)
-
-=======
+    // TODO: add random algo
     val algoParamsSet = Seq(
       ("knn", knnAlgoParams))
 
@@ -77,7 +55,6 @@
       engine, evaluator)
 
     evalWorkflow.run
->>>>>>> 87e76623
   }
 
 }