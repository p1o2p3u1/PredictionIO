--- conflicted
+++ resolved
@@ -17,15 +17,8 @@
   def predict(model: M, feature: F): P
 }
 
-<<<<<<< HEAD
-trait Server[F <: BaseFeature, P <: BasePrediction, SP <: BaseServerParams]
-    extends BaseServer[F, P, SP] {
-  def init(serverParams: SP): Unit
-
-=======
 trait Server[F, P, SP <: BaseParams]
   extends BaseServer[F, P, SP] {
->>>>>>> fe8ee268
   def combine(feature: F, predictions: Seq[P]): P
 }
 
