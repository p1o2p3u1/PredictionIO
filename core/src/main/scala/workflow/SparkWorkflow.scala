--- conflicted
+++ resolved
@@ -90,21 +90,21 @@
       }}
     }
   }
-<<<<<<< HEAD
+//<<<<<<< HEAD
   
-  class ValidatorWrapper[VR, CVR](
+  class ValidatorWrapper[VR, CVR <: AnyRef](
     //val validator: BValidator) extends Serializable {
     val validator: BaseValidator[_,_,_,_,_,_,_,VR,CVR]) extends Serializable {
     //def validateSet(input: ((BTDP, BVDP), Iterable[BaseValidationUnit]))
     //  : ((BTDP, BVDP), BaseValidationResults) = {
     def validateSet(input: ((BTDP, BVDP), Iterable[Any]))
       : ((BTDP, BVDP), VR) = {
-=======
-
-  class ValidatorWrapper(val validator: BValidator) extends Serializable {
-    def validateSet(input: ((BTDP, BVDP), Iterable[BaseValidationUnit]))
-      : ((BTDP, BVDP), BaseValidationResults) = {
->>>>>>> 8bbb7f42
+//=======
+
+//  class ValidatorWrapper(val validator: BValidator) extends Serializable {
+//    def validateSet(input: ((BTDP, BVDP), Iterable[BaseValidationUnit]))
+//      : ((BTDP, BVDP), BaseValidationResults) = {
+//>>>>>>> master
       val results = validator.validateSetBase(
         input._1._1, input._1._2, input._2.toSeq)
       (input._1, results)
@@ -127,16 +127,16 @@
       TDP <: BaseTrainingDataParams : Manifest,
       VDP <: BaseValidationDataParams : Manifest,
       TD: Manifest,
-      NTD <: BaseTrainingData : Manifest,
-      NCD <: BaseCleansedData : Manifest,
+      NTD : Manifest,
+      NCD : Manifest,
       F : Manifest,
-      NF <: BaseFeature : Manifest,
+      NF : Manifest,
       P : Manifest,
-      NP <: BasePrediction : Manifest,
+      NP : Manifest,
       A : Manifest,
       VU : Manifest,
       VR : Manifest,
-      CVR : Manifest](
+      CVR <: AnyRef : Manifest](
     batch: String,
     evalDataParams: BaseEvaluationDataParams,
     validationParams: BaseValidationParams,
@@ -146,16 +146,21 @@
     baseEngine: BaseEngine[NTD,NCD,NF,NP],
     baseEvaluator
       : BaseEvaluator[EDP,VP,TDP,VDP,TD,F,P,A,VU,VR,CVR]
-<<<<<<< HEAD
+//<<<<<<< HEAD
+/*
     ): (
     Seq[(
       BaseTrainingDataParams, 
       BaseValidationDataParams, 
       VR)], 
     CVR) = {
-=======
-    ): (Array[Array[BaseModel]], Seq[(BaseTrainingDataParams, BaseValidationDataParams, BaseValidationResults)], BaseCrossValidationResults) = {
->>>>>>> 8bbb7f42
+*/
+//=======
+    ): (Array[Array[Any]], 
+    Seq[(BaseTrainingDataParams, BaseValidationDataParams, VR)], 
+    CVR) = {
+    //): (Array[Array[BaseModel]], Seq[(BaseTrainingDataParams, BaseValidationDataParams, BaseValidationResults)], BaseCrossValidationResults) = {
+//>>>>>>> master
     // Add a flag to disable parallelization.
     val verbose = false
 
