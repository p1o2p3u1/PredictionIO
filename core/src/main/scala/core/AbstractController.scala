package io.prediction.core

// FIXME(yipjustin). I am lazy...
import scala.reflect.Manifest

abstract class AbstractParameterizedDoer[P <: BaseParams : Manifest]
extends Serializable {
  def initBase(params: BaseParams): Unit = {
    init(params.asInstanceOf[P])
  }

<<<<<<< HEAD
  def init(params: P): Unit
=======
  def prepareTrainingBase(params: BaseTrainingDataParams)
    : BaseTrainingData

  def prepareEvaluationBase(params: BaseEvaluationDataParams)
    : BaseEvaluationSeq

  // Evaluation methods
  def initBase(params: BaseEvaluationParams): Unit

  def paramsClass(): Manifest[_ <: BaseEvaluationParams]

  def evaluateSeq(predictionSeq: BasePredictionSeq): BaseEvaluationUnitSeq

  def report(evalUnitSeq: BaseEvaluationUnitSeq): BaseEvaluationResults
}
*/

trait AbstractCleanser {

  def initBase(baseCleanserParams: BaseCleanserParams): Unit

  def paramsClass(): Manifest[_ <: BaseCleanserParams]

  def cleanseBase(trainingData: BaseTrainingData): BaseCleansedData

}

trait AbstractAlgorithm {

  def initBase(baseAlgoParams: BaseAlgoParams): Unit

  def paramsClass(): Manifest[_ <: BaseAlgoParams]

  def trainBase(cleansedData: BaseCleansedData): BaseModel

  def predictSeqBase(baseModel: BaseModel, validationSeq: BaseValidationSeq)
    : BasePredictionSeq

  def predictBase(baseModel: BaseModel, baseFeature: BaseFeature)
    : BasePrediction

}

trait AbstractServer {

  def initBase(baseServerParams: BaseServerParams): Unit

  def paramsClass(): Manifest[_ <: BaseServerParams]

  // The server takes a seq of Prediction and combine it into one.
  // In the batch model, things are run in batch therefore we have seq of seq.
  def combineSeqBase(basePredictionSeqSeq: Seq[BasePredictionSeq])
    : BasePredictionSeq

  def combineBase(
    baseFeature: BaseFeature,
    basePredictionSeq: Seq[BasePrediction]) : BasePrediction
}

class AbstractEngine(

  val cleanserClass: Class[_ <: AbstractCleanser],

  val algorithmClassMap: Map[String, Class[_ <: AbstractAlgorithm]],

  val serverClass: Class[_ <: AbstractServer]) {
>>>>>>> 52b0427f

  def paramsClass() = manifest[P]
}<|MERGE_RESOLUTION|>--- conflicted
+++ resolved
@@ -9,76 +9,6 @@
     init(params.asInstanceOf[P])
   }
 
-<<<<<<< HEAD
   def init(params: P): Unit
-=======
-  def prepareTrainingBase(params: BaseTrainingDataParams)
-    : BaseTrainingData
-
-  def prepareEvaluationBase(params: BaseEvaluationDataParams)
-    : BaseEvaluationSeq
-
-  // Evaluation methods
-  def initBase(params: BaseEvaluationParams): Unit
-
-  def paramsClass(): Manifest[_ <: BaseEvaluationParams]
-
-  def evaluateSeq(predictionSeq: BasePredictionSeq): BaseEvaluationUnitSeq
-
-  def report(evalUnitSeq: BaseEvaluationUnitSeq): BaseEvaluationResults
-}
-*/
-
-trait AbstractCleanser {
-
-  def initBase(baseCleanserParams: BaseCleanserParams): Unit
-
-  def paramsClass(): Manifest[_ <: BaseCleanserParams]
-
-  def cleanseBase(trainingData: BaseTrainingData): BaseCleansedData
-
-}
-
-trait AbstractAlgorithm {
-
-  def initBase(baseAlgoParams: BaseAlgoParams): Unit
-
-  def paramsClass(): Manifest[_ <: BaseAlgoParams]
-
-  def trainBase(cleansedData: BaseCleansedData): BaseModel
-
-  def predictSeqBase(baseModel: BaseModel, validationSeq: BaseValidationSeq)
-    : BasePredictionSeq
-
-  def predictBase(baseModel: BaseModel, baseFeature: BaseFeature)
-    : BasePrediction
-
-}
-
-trait AbstractServer {
-
-  def initBase(baseServerParams: BaseServerParams): Unit
-
-  def paramsClass(): Manifest[_ <: BaseServerParams]
-
-  // The server takes a seq of Prediction and combine it into one.
-  // In the batch model, things are run in batch therefore we have seq of seq.
-  def combineSeqBase(basePredictionSeqSeq: Seq[BasePredictionSeq])
-    : BasePredictionSeq
-
-  def combineBase(
-    baseFeature: BaseFeature,
-    basePredictionSeq: Seq[BasePrediction]) : BasePrediction
-}
-
-class AbstractEngine(
-
-  val cleanserClass: Class[_ <: AbstractCleanser],
-
-  val algorithmClassMap: Map[String, Class[_ <: AbstractAlgorithm]],
-
-  val serverClass: Class[_ <: AbstractServer]) {
->>>>>>> 52b0427f
-
   def paramsClass() = manifest[P]
 }