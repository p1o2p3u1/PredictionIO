name := "data"

//version := "0.8-SNAPSHOT"

//organization := "io.prediction"

//scalaVersion := "2.10.4"

// spray-can, Scala 2.10 + Akka 2.2 + spray 1.2 (the on_spray-can_1.2 branch)
// spray-can, Scala 2.10 + Akka 2.3 + spray 1.3 (the on_spray-can_1.3 branch)

libraryDependencies ++= Seq(
  "com.google.guava"        % "guava"           % "18.0",
  "io.spray"                % "spray-can"       % "1.2.1",
  "io.spray"                % "spray-routing"   % "1.2.1",
  "org.apache.hadoop"       % "hadoop-common"   % "2.5.0",
  "org.apache.hbase"        % "hbase-common"    % "0.98.5-hadoop2",
  "org.apache.hbase"        % "hbase-client"    % "0.98.5-hadoop2",
  "org.clapper"            %% "grizzled-slf4j"  % "1.0.2",
  "org.elasticsearch"       % "elasticsearch"   % "1.2.1",
  "org.json4s"             %% "json4s-native"   % "3.2.6",
  "org.json4s"             %% "json4s-ext"      % "3.2.6",
  "org.mongodb"            %% "casbah"          % "2.7.2",
<<<<<<< HEAD
=======
  "org.scalatest"          %% "scalatest"       % "2.1.6" % "test",
  "org.slf4j"               % "slf4j-log4j12"   % "1.7.7",
>>>>>>> ea1451cf
  "org.spark-project.akka" %% "akka-actor"      % "2.2.3-shaded-protobuf",
  "org.specs2"             %% "specs2"          % "2.3.13" % "test")

  //"org.scala-lang" %% "scala-pickling" % "0.8.0")

//resolvers += "Akka Repository" at "http://repo.akka.io/releases/"<|MERGE_RESOLUTION|>--- conflicted
+++ resolved
@@ -21,11 +21,8 @@
   "org.json4s"             %% "json4s-native"   % "3.2.6",
   "org.json4s"             %% "json4s-ext"      % "3.2.6",
   "org.mongodb"            %% "casbah"          % "2.7.2",
-<<<<<<< HEAD
-=======
   "org.scalatest"          %% "scalatest"       % "2.1.6" % "test",
   "org.slf4j"               % "slf4j-log4j12"   % "1.7.7",
->>>>>>> ea1451cf
   "org.spark-project.akka" %% "akka-actor"      % "2.2.3-shaded-protobuf",
   "org.specs2"             %% "specs2"          % "2.3.13" % "test")
 
