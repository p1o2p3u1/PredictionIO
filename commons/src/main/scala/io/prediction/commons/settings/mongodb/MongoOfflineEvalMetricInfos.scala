package io.prediction.commons.settings.mongodb

import io.prediction.commons.MongoUtils
import io.prediction.commons.settings.{ OfflineEvalMetricInfo, OfflineEvalMetricInfos }

import com.mongodb.casbah.Imports._

/** MongoDB implementation of OfflineEvalMetricInfos. */
class MongoOfflineEvalMetricInfos(db: MongoDB) extends OfflineEvalMetricInfos {
  private val coll = db("offlineEvalMetricInfos")

  private def dbObjToOfflineEvalMetricInfo(dbObj: DBObject) = {

    OfflineEvalMetricInfo(
<<<<<<< HEAD
      id               = dbObj.as[String]("_id"),
      name             = dbObj.as[String]("name"),
      description      = dbObj.getAs[String]("description"),
      engineinfoids    = MongoUtils.mongoDbListToListOfString(dbObj.as[MongoDBList]("engineinfoids")),
      commands         = dbObj.getAs[MongoDBList]("commands") map { MongoUtils.mongoDbListToListOfString(_) },
      params           = (dbObj.as[DBObject]("params") map { p => (p._1, MongoParam.dbObjToParam(p._1, p._2.asInstanceOf[DBObject])) }).toMap,
      paramsections    = dbObj.as[Seq[DBObject]]("paramsections") map { MongoParam.dbObjToParamSection(_) },
      paramorder       = MongoUtils.mongoDbListToListOfString(dbObj.as[MongoDBList]("paramorder")))
=======
      id = dbObj.as[String]("_id"),
      name = dbObj.as[String]("name"),
      description = dbObj.getAs[String]("description"),
      engineinfoids = MongoUtils.mongoDbListToListOfString(dbObj.as[MongoDBList]("engineinfoids")),
      commands = dbObj.getAs[MongoDBList]("commands") map { MongoUtils.mongoDbListToListOfString(_) },
      paramdefaults = Map() ++ (paramorder zip paramdefaults),
      paramnames = Map() ++ (paramorder zip paramnames),
      paramdescription = Map() ++ (paramorder zip paramdescription),
      paramorder = paramorder)
  }

  private def mergeParams(order: Seq[String], names: Map[String, String], defaults: Map[String, Any], description: Map[String, String]): Seq[Map[String, Any]] = {
    val listBuffer = collection.mutable.ListBuffer[Map[String, Any]]()

    order foreach { k =>
      listBuffer += Map("param" -> k, "default" -> defaults(k), "name" -> names(k), "description" -> description(k))
    }

    listBuffer.toSeq
>>>>>>> c41bed28
  }

  def insert(offlineEvalMetricInfo: OfflineEvalMetricInfo) = {
    // required fields
    val obj = MongoDBObject(
<<<<<<< HEAD
      "_id"              -> offlineEvalMetricInfo.id,
      "name"             -> offlineEvalMetricInfo.name,
      "engineinfoids"    -> offlineEvalMetricInfo.engineinfoids,
      "params"           -> offlineEvalMetricInfo.params.mapValues{ MongoParam.paramToDBObj(_) },
      "paramsections"    -> offlineEvalMetricInfo.paramsections.map { MongoParam.paramSectionToDBObj(_) },
      "paramorder"       -> offlineEvalMetricInfo.paramorder)
=======
      "_id" -> OfflineEvalMetricInfo.id,
      "name" -> OfflineEvalMetricInfo.name,
      "engineinfoids" -> OfflineEvalMetricInfo.engineinfoids,
      "params" -> mergeParams(OfflineEvalMetricInfo.paramorder, OfflineEvalMetricInfo.paramnames, OfflineEvalMetricInfo.paramdefaults, OfflineEvalMetricInfo.paramdescription))
>>>>>>> c41bed28

    // optional fields
    val descriptionObj = offlineEvalMetricInfo.description.map { d => MongoDBObject("description" -> d) } getOrElse MongoUtils.emptyObj
    val commandsObj = offlineEvalMetricInfo.commands.map { c => MongoDBObject("commands" -> c) } getOrElse MongoUtils.emptyObj

    coll.insert(obj ++ descriptionObj ++ commandsObj)
  }

  def get(id: String) = coll.findOne(MongoDBObject("_id" -> id)) map { dbObjToOfflineEvalMetricInfo(_) }

  def getAll() = coll.find().toSeq map { dbObjToOfflineEvalMetricInfo(_) }

  def getByEngineinfoid(engineinfoid: String): Seq[OfflineEvalMetricInfo] = {
    coll.find(MongoDBObject("engineinfoids" -> MongoDBObject("$in" -> Seq(engineinfoid)))).toSeq map { dbObjToOfflineEvalMetricInfo(_) }
  }

  def update(offlineEvalMetricInfo: OfflineEvalMetricInfo, upsert: Boolean = false) = {
    val idObj = MongoDBObject("_id" -> offlineEvalMetricInfo.id)
    val requiredObj = MongoDBObject(
<<<<<<< HEAD
      "name"             -> offlineEvalMetricInfo.name,
      "engineinfoids"    -> offlineEvalMetricInfo.engineinfoids,
      "params"           -> offlineEvalMetricInfo.params.mapValues{ MongoParam.paramToDBObj(_) },
      "paramsections"    -> offlineEvalMetricInfo.paramsections.map { MongoParam.paramSectionToDBObj(_) },
      "paramorder"       -> offlineEvalMetricInfo.paramorder)

    val descriptionObj = offlineEvalMetricInfo.description.map { d => MongoDBObject("description" -> d) } getOrElse MongoUtils.emptyObj
    val commandsObj = offlineEvalMetricInfo.commands.map { c => MongoDBObject("commands" -> c) } getOrElse MongoUtils.emptyObj
=======
      "name" -> OfflineEvalMetricInfo.name,
      "engineinfoids" -> OfflineEvalMetricInfo.engineinfoids,
      "params" -> mergeParams(OfflineEvalMetricInfo.paramorder, OfflineEvalMetricInfo.paramnames, OfflineEvalMetricInfo.paramdefaults, OfflineEvalMetricInfo.paramdescription))
    val descriptionObj = OfflineEvalMetricInfo.description.map { d => MongoDBObject("description" -> d) } getOrElse MongoUtils.emptyObj
    val commandsObj = OfflineEvalMetricInfo.commands.map { c => MongoDBObject("commands" -> c) } getOrElse MongoUtils.emptyObj
>>>>>>> c41bed28

    coll.update(idObj, idObj ++ requiredObj ++ descriptionObj ++ commandsObj, upsert)
  }

  def delete(id: String) = coll.remove(MongoDBObject("_id" -> id))
}<|MERGE_RESOLUTION|>--- conflicted
+++ resolved
@@ -12,55 +12,25 @@
   private def dbObjToOfflineEvalMetricInfo(dbObj: DBObject) = {
 
     OfflineEvalMetricInfo(
-<<<<<<< HEAD
-      id               = dbObj.as[String]("_id"),
-      name             = dbObj.as[String]("name"),
-      description      = dbObj.getAs[String]("description"),
-      engineinfoids    = MongoUtils.mongoDbListToListOfString(dbObj.as[MongoDBList]("engineinfoids")),
-      commands         = dbObj.getAs[MongoDBList]("commands") map { MongoUtils.mongoDbListToListOfString(_) },
-      params           = (dbObj.as[DBObject]("params") map { p => (p._1, MongoParam.dbObjToParam(p._1, p._2.asInstanceOf[DBObject])) }).toMap,
-      paramsections    = dbObj.as[Seq[DBObject]]("paramsections") map { MongoParam.dbObjToParamSection(_) },
-      paramorder       = MongoUtils.mongoDbListToListOfString(dbObj.as[MongoDBList]("paramorder")))
-=======
       id = dbObj.as[String]("_id"),
       name = dbObj.as[String]("name"),
       description = dbObj.getAs[String]("description"),
       engineinfoids = MongoUtils.mongoDbListToListOfString(dbObj.as[MongoDBList]("engineinfoids")),
       commands = dbObj.getAs[MongoDBList]("commands") map { MongoUtils.mongoDbListToListOfString(_) },
-      paramdefaults = Map() ++ (paramorder zip paramdefaults),
-      paramnames = Map() ++ (paramorder zip paramnames),
-      paramdescription = Map() ++ (paramorder zip paramdescription),
-      paramorder = paramorder)
-  }
-
-  private def mergeParams(order: Seq[String], names: Map[String, String], defaults: Map[String, Any], description: Map[String, String]): Seq[Map[String, Any]] = {
-    val listBuffer = collection.mutable.ListBuffer[Map[String, Any]]()
-
-    order foreach { k =>
-      listBuffer += Map("param" -> k, "default" -> defaults(k), "name" -> names(k), "description" -> description(k))
-    }
-
-    listBuffer.toSeq
->>>>>>> c41bed28
+      params = (dbObj.as[DBObject]("params") map { p => (p._1, MongoParam.dbObjToParam(p._1, p._2.asInstanceOf[DBObject])) }).toMap,
+      paramsections = dbObj.as[Seq[DBObject]]("paramsections") map { MongoParam.dbObjToParamSection(_) },
+      paramorder = MongoUtils.mongoDbListToListOfString(dbObj.as[MongoDBList]("paramorder")))
   }
 
   def insert(offlineEvalMetricInfo: OfflineEvalMetricInfo) = {
     // required fields
     val obj = MongoDBObject(
-<<<<<<< HEAD
-      "_id"              -> offlineEvalMetricInfo.id,
-      "name"             -> offlineEvalMetricInfo.name,
-      "engineinfoids"    -> offlineEvalMetricInfo.engineinfoids,
-      "params"           -> offlineEvalMetricInfo.params.mapValues{ MongoParam.paramToDBObj(_) },
-      "paramsections"    -> offlineEvalMetricInfo.paramsections.map { MongoParam.paramSectionToDBObj(_) },
-      "paramorder"       -> offlineEvalMetricInfo.paramorder)
-=======
-      "_id" -> OfflineEvalMetricInfo.id,
-      "name" -> OfflineEvalMetricInfo.name,
-      "engineinfoids" -> OfflineEvalMetricInfo.engineinfoids,
-      "params" -> mergeParams(OfflineEvalMetricInfo.paramorder, OfflineEvalMetricInfo.paramnames, OfflineEvalMetricInfo.paramdefaults, OfflineEvalMetricInfo.paramdescription))
->>>>>>> c41bed28
-
+      "_id" -> offlineEvalMetricInfo.id,
+      "name" -> offlineEvalMetricInfo.name,
+      "engineinfoids" -> offlineEvalMetricInfo.engineinfoids,
+      "params" -> offlineEvalMetricInfo.params.mapValues { MongoParam.paramToDBObj(_) },
+      "paramsections" -> offlineEvalMetricInfo.paramsections.map { MongoParam.paramSectionToDBObj(_) },
+      "paramorder" -> offlineEvalMetricInfo.paramorder)
     // optional fields
     val descriptionObj = offlineEvalMetricInfo.description.map { d => MongoDBObject("description" -> d) } getOrElse MongoUtils.emptyObj
     val commandsObj = offlineEvalMetricInfo.commands.map { c => MongoDBObject("commands" -> c) } getOrElse MongoUtils.emptyObj
@@ -79,22 +49,14 @@
   def update(offlineEvalMetricInfo: OfflineEvalMetricInfo, upsert: Boolean = false) = {
     val idObj = MongoDBObject("_id" -> offlineEvalMetricInfo.id)
     val requiredObj = MongoDBObject(
-<<<<<<< HEAD
-      "name"             -> offlineEvalMetricInfo.name,
-      "engineinfoids"    -> offlineEvalMetricInfo.engineinfoids,
-      "params"           -> offlineEvalMetricInfo.params.mapValues{ MongoParam.paramToDBObj(_) },
-      "paramsections"    -> offlineEvalMetricInfo.paramsections.map { MongoParam.paramSectionToDBObj(_) },
-      "paramorder"       -> offlineEvalMetricInfo.paramorder)
+      "name" -> offlineEvalMetricInfo.name,
+      "engineinfoids" -> offlineEvalMetricInfo.engineinfoids,
+      "params" -> offlineEvalMetricInfo.params.mapValues { MongoParam.paramToDBObj(_) },
+      "paramsections" -> offlineEvalMetricInfo.paramsections.map { MongoParam.paramSectionToDBObj(_) },
+      "paramorder" -> offlineEvalMetricInfo.paramorder)
 
     val descriptionObj = offlineEvalMetricInfo.description.map { d => MongoDBObject("description" -> d) } getOrElse MongoUtils.emptyObj
     val commandsObj = offlineEvalMetricInfo.commands.map { c => MongoDBObject("commands" -> c) } getOrElse MongoUtils.emptyObj
-=======
-      "name" -> OfflineEvalMetricInfo.name,
-      "engineinfoids" -> OfflineEvalMetricInfo.engineinfoids,
-      "params" -> mergeParams(OfflineEvalMetricInfo.paramorder, OfflineEvalMetricInfo.paramnames, OfflineEvalMetricInfo.paramdefaults, OfflineEvalMetricInfo.paramdescription))
-    val descriptionObj = OfflineEvalMetricInfo.description.map { d => MongoDBObject("description" -> d) } getOrElse MongoUtils.emptyObj
-    val commandsObj = OfflineEvalMetricInfo.commands.map { c => MongoDBObject("commands" -> c) } getOrElse MongoUtils.emptyObj
->>>>>>> c41bed28
 
     coll.update(idObj, idObj ++ requiredObj ++ descriptionObj ++ commandsObj, upsert)
   }
