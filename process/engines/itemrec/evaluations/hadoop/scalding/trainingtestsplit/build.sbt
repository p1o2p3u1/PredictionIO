--- conflicted
+++ resolved
@@ -1,10 +1,6 @@
 name := "PredictionIO Process ItemRec Evaluations Hadoop Scalding TrainingTestSplit"
 
-<<<<<<< HEAD
-version := "0.4.3-SNAPSHOT"
-=======
-version := "0.4.3"
->>>>>>> 9e8411d4
+version := "0.5.0-SNAPSHOT"
 
 scalaVersion := "2.9.2"
 
@@ -22,13 +18,8 @@
 )
 
 libraryDependencies ++= Seq(
-<<<<<<< HEAD
-  "io.prediction" %% "predictionio-commons" % "0.4.3-SNAPSHOT",
-  "io.prediction" %% "predictionio-process-commons-hadoop-scalding" % "0.4.3-SNAPSHOT"
-=======
-  "io.prediction" %% "predictionio-commons" % "0.4.3",
-  "io.prediction" %% "predictionio-process-commons-hadoop-scalding" % "0.4.3"
->>>>>>> 9e8411d4
+  "io.prediction" %% "predictionio-commons" % "0.5.0-SNAPSHOT",
+  "io.prediction" %% "predictionio-process-commons-hadoop-scalding" % "0.5.0-SNAPSHOT"
 )
 
 resolvers += "Local Maven Repository" at "file://"+Path.userHome.absolutePath+"/.m2/repository"
